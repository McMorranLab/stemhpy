"""
This module contains functions that analyze the fft of 4D sparse data sets
"""
import numpy as np
import matplotlib.pyplot as plt
from matplotlib.colors import LogNorm
from scipy.signal import find_peaks


def gen_fft(data):
    """
    This functions generates a 2d fft from a square frame image.

    :param data: A square image array that holds frame data such as electron counts over
    a slice of frames.
    :type data: np.ndarray()

    :return: A shifted 2d fft of the image data
    :rtype: np.ndarray()
    """
    return np.fft.fftshift(np.fft.rfft2(data))


def plots(data, fft_data):
    """
    Simple plotting function: plots the frame data image and fft image next to each other
    NOTE: fft_data must be passed as its absolute value
    """
    plt.figure()
    plt.imshow(data)
    plt.figure()
    plt.imshow(fft_data, norm=LogNorm())


def fft_find_peaks(ft, num_peaks):
    """
    Takes fourier transformed image data and returns the coordinates and height of the
    heighest foureir peaks in the dataset. The number of peaks returned is given by
    the argument 'num_peaks'.

    :param ft:  A fourier transformed 2D image array.
    :type ft: np.ndarray()

    :param num_peaks: The number of fourier peaks we are looking for.
    :type num_peaks: int

    :return: An array of the number of heighest fourier peaks in ft specified by 'num_peaks'
    where each item in the array contains the index and height of a peak in the form of
    [x, y, height]. The array is sorted in descending order by height, so the heighest peak
    is at index o.
    :rtype: np.ndarray()
    """
    # conditional to make sure that ft is an absolute value
    if not np.all(np.isreal(ft)):
        ft = np.abs(ft)

    # loop over ft to find the max values of each row
    max_vals = np.amax(ft, axis=1) # order E-4
    # find distinct peaks in max value data
    peaks, height = find_peaks(max_vals, height=1)  # ~ 4E-5

    # unpack returned values from find_peaks() and store them as array of [height, index] pairs of each peak
    height = height['peak_heights']
    peaks = np.stack((height, peaks), axis=-1)  # E-5

    # sort that array by the first entry in each peak array by descending order
    sorted_peaks = peaks[np.argsort(-peaks[:, 0])]

    # take several of the heighest peak values as given by param num_peaks
    max_peaks = sorted_peaks[:num_peaks]

    # reformat so we can loop across our sorted peak row values
    peaks = max_peaks[:, 0]
    peak_rows = max_peaks[:, 1]
    peak_cols = []

    # this loop finds the column index that corresponds to each value in peak_rows
    for i in peak_rows:  # order E-5
        peak_cols.append(np.argmax(ft[int(i)]))

    peak_cols = np.array(peak_cols)

    # here we join max_peaks with peak_cols so that it holds the data
<<<<<<< HEAD
    # for each peak in the form of [x, y, height]
    max_peaks = np.column_stack((max_peaks, peak_cols))  # order E-6
=======
    # for each peak in the form of [height, row, col] ==> [height, y, x]
    max_peaks = np.column_stack((peaks, peak_rows, peak_cols))  # order E-6
>>>>>>> 7ebd15d2
    max_peaks = max_peaks.astype("u4")
    if len(max_peaks) == 0:
        return np.array([[0,0,0]])

    return max_peaks


def fft_mask(ft, peak_ind, radius, shape):
    """
    Creates a boolean mask of an input fft array centered on a specified peak.
    The shape and size of the mask are specified by args 'shape' and 'radius' respectively.

    :param ft: Absolute value of a fourier transformed sample image.
    :type ft: np.ndarray()

    :param peak_ind: The index of the fourier peak the mask is centered on
    :type peak_ind: int

    :param radius: Radius of mask array in the case of a circular mask, or the max distance
    in x and y values from the origin in the case of a square mask.
    :type radius: int

    :param shape: The shape of the mask, only accepts 'circle' or 'square', anything else
    will raise a ValueError.
    :type shape: str

    :return: A boolean mask where excluded values are 0 and kept values are 1.
    :rtype: np.ndarray()
    """
    # create meshgrid that physically stores dimensions of ft as a grid in index
    # space. Each point on the grid corresponds to a value of x and y that gives its index
    xx, yy = np.meshgrid(np.arange(0, ft.shape[1]), np.arange(0, ft.shape[0]))

    peak = fft_find_peaks(ft, peak_ind + 1)[peak_ind]

    # circular mask
    if shape == 'circle':

        # shift the index grid so (0, 0) lands on our 'peak' argument
        mx = xx - int(peak[2])
        my = yy - int(peak[1])

        # calculate the distance from the origin of each point on the grid,
        # points that fall within our specified 'radius' are stored as a 1
        # and points outside that radius are stored as 0
        mask = np.sqrt(mx ** 2 + my ** 2)
        bool_mask = np.where(mask <= radius, 1, 0)

    # square mask
    elif shape == 'square':

        # shift the index grid so (0, 0) lands on our 'peak' argument
        # and take the absolute value
        mx = np.abs(xx - int(peak[2]))
        my = np.abs(yy - int(peak[1]))

        # find all points that fall within our specified radius along the x and y axes
        # using our 1 and 0 for points that fall within and outside of that range respectively
        # multiply the two together to get the square mask
        # D = {(mx,my)|-radius <= mx <= radius, -radius <= my <= radius}
        bool_x = np.where(mx <= radius, 1, 0)
        bool_y = np.where(my <= radius, 1, 0)

        bool_mask = bool_x * bool_y

    # when unrecognized mask shape is given
    else:

        raise ValueError("Mask shape not recognized. Allowed mask shapes: 'circle' and 'square'.")

    return bool_mask
<|MERGE_RESOLUTION|>--- conflicted
+++ resolved
@@ -81,13 +81,8 @@
     peak_cols = np.array(peak_cols)
 
     # here we join max_peaks with peak_cols so that it holds the data
-<<<<<<< HEAD
-    # for each peak in the form of [x, y, height]
-    max_peaks = np.column_stack((max_peaks, peak_cols))  # order E-6
-=======
     # for each peak in the form of [height, row, col] ==> [height, y, x]
     max_peaks = np.column_stack((peaks, peak_rows, peak_cols))  # order E-6
->>>>>>> 7ebd15d2
     max_peaks = max_peaks.astype("u4")
     if len(max_peaks) == 0:
         return np.array([[0,0,0]])
